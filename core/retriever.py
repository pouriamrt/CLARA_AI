--- conflicted
+++ resolved
@@ -107,15 +107,9 @@
         vectorstore=vectorstore,
         document_contents="medical research papers about exercise and dementia",
         metadata_field_info=build_metadata_info(),
-<<<<<<< HEAD
-        search_kwargs={"k": top_k, "fetch_k": max(int(top_k)*2, 12), "mmr": True, "lambda_mult": 0.5},
-    )
-    # base_retriever = vectorstore.as_retriever(search_kwargs={"k": top_k, "fetch_k": max(int(top_k)*2, 12), "mmr": True, "lambda_mult": 0.5})
-=======
         search_kwargs={"k": top_k, "fetch_k": max(int(top_k)*2, 12), "mmr": True, "lambda_mult": 0.6},
     )
     # base_retriever = vectorstore.as_retriever(search_kwargs={"k": top_k, "fetch_k": max(int(top_k)*2, 12), "mmr": True, "lambda_mult": 0.6})
->>>>>>> eb03d5f2
 
     extractor = LLMChainExtractor.from_llm(llm)
     emb_filter = EmbeddingsFilter(
